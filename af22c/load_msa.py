#!/usr/bin/env python3

import io
import json

from Bio import SeqIO
from Bio.Seq import Seq
from collections import namedtuple
from dataclasses import dataclass, field
from tqdm import tqdm
import tarfile
import logging
import string
import numpy as np

MsaMatchAttribs = namedtuple("MsaMatchAttribs", [
    "target_id",
    "aln_score",
    "seq_identity",
    "eval",
    "qstart",
    "qend",
    "qlen",
    "tstart",
    "tend",
    "tlen",
])


# Generate translation table for lowercase removal
LOWERCASE_DEL_TABLE = str.maketrans('', '', string.ascii_lowercase)


@dataclass
class MsaMatch:
    """
    MsaMatch object containing the parsed header field in attribs, the original sequence in orig_seq    and the sequence without insertions.
    """
    attribs: MsaMatchAttribs
    orig_seq: str
    aligned_seq: str = field(init=False)

    def __post_init__(self):
        # Convert to String and back in order to use string translation method instead of
        # Biopython translation. This is still way faster than filtering and joining.
        self.aligned_seq = Seq(str(self.orig_seq).translate(LOWERCASE_DEL_TABLE))

    def __getitem__(self, item: int):
        """Get a residue by index. (Including gaps from MSA.)"""
        return self.aligned_seq[item]

    def __str__(self):
        return self.aligned_seq

    def __len__(self):
        return len(self.aligned_seq)


def extract_query_and_matches(a3m: io.TextIOBase) -> tuple[str, str, list[MsaMatch]]:
    # TODO(johannes): do we really want _this_ parameter? or should we accept filename strings as well?
    seqs = list(SeqIO.parse(a3m, "fasta"))
    query = seqs[0]  # first sequence is the query sequence
    matches = []
    for idx, seq in tqdm(enumerate(seqs[1:]), desc='Loading MSAs', total=len(seqs)-1):
        raw_attribs = seq.description.split("\t")
        # TODO(johannes): Sometimes (for instance in Q9A7K5.a3m) the MSA file contains the same (presumable) query
        # sequence at least twice. What purpose does this serve? The code below currently skips these duplications, but
        # this is probably just wrong behavior.
        if len(raw_attribs) != len(MsaMatchAttribs._fields):
            logging.warning(f"a3m file contains a match at index {idx} (of {len(seqs)} matches) that contains not the "
                            f"required (={len(MsaMatchAttribs._fields)}) number of fields: {len(raw_attribs)}. "
                            f"match description: \"{seq.description}\"")
            continue

        attribs = MsaMatchAttribs(*raw_attribs)
        match = MsaMatch(attribs, seq.seq)
        matches.append(match)
    return query.id, query.seq, matches


def hamming_distance(s1, s2) -> int:
    """Return the Hamming distance between equal-length sequences.

    Taken from: https://en.wikipedia.org/wiki/Hamming_distance"""
    if len(s1) != len(s2):
        raise ValueError("Undefined for sequences of unequal length.")
    return sum(np.array(list(s1)) != np.array(list(s2)))


def normalized_hamming_distance(s1, s2) -> float:
    return hamming_distance(s1, s2) / len(s1)


def get_n_eff(query, matches: list[MsaMatch], theta_id=0.2) -> int:
    num_matches = len(matches)
    n_eff = 0
    for s in tqdm(range(num_matches), desc='Compute Neffs'):
        inv_pi_s = 0.0
        for t in range(num_matches):
            s_seq = matches[s].aligned_seq
            t_seq = matches[t].aligned_seq
            dist = normalized_hamming_distance(s_seq, t_seq)
            if dist < theta_id:
                inv_pi_s += 1.0
        pi_s = 1.0 / inv_pi_s
        n_eff += pi_s
    return n_eff

def seq_identity_vectorized(msa):
    msa_vec = np.array([list(seq) for seq in msa])

    # Initialize with NaN in order to avoid silent errors
    pair_seq_ident = np.empty((len(msa), len(msa)))
    pair_seq_ident[:] = np.nan

    for i, s1 in tqdm(enumerate(msa_vec), desc='Compute seq_ident', total=len(msa)):
        for j, s2 in enumerate(msa_vec):
            # TODO (@Simon) only run j till j==i and set
            # upper triangle matrix to same value
            # TODO Try to sum after loop, i.e. trade memory for speed
            pair_seq_ident[i, j] = np.sum(s1 == s2)

    return pair_seq_ident / len(msa[0])

def get_depth(query, matches: list[MsaMatch], seq_id=0.8):
    msa = [query] + matches
<<<<<<< HEAD
    pair_seq_id = seq_identity_vectorized(msa)

    n_eff_weights = np.zeros(len(msa))
    for i in range(len(msa)):
        n_eff_weights[i] = sum(map(int, pair_seq_id[i] >= 0.8))
    inv_n_eff_weights = 1 / n_eff_weights

    n_non_gaps = np.zeros(len(query))
    for c in range(len(query)):
        for i, m in enumerate(msa):
=======
    pairwise_seq_id = np.zeros((len(msa), len(msa)))
    for i, m in enumerate(msa):
        for j, n in enumerate(msa):
            # TODO this is a symmetric matrix -> optimization possible
            pairwise_seq_id[i, j] = 1 - normalized_hamming_distance(m, n)

    n_eff_weights = np.zeros(len(msa))
    for i in range(len(msa)):
        n_eff_weights[i] = sum(map(int, pairwise_seq_id[i] >= seq_id))
    inv_n_eff_weights = 1 / (1 + n_eff_weights)

    n_non_gaps = np.zeros(len(query)) 
    for i, m in enumerate(msa):
        for c in range(len(query)):
>>>>>>> 3a017d21
            n_non_gaps[c] += int(m[c] != '-') * inv_n_eff_weights[i]
    return n_non_gaps
    

def proteome_wide_analysis():
    proteome_msas_filename = "data/UP000001816_190650.tar.gz"
    with tarfile.open(proteome_msas_filename) as tar:
        logging.debug(f"opened {proteome_msas_filename}")
        names = tar.getnames()
        logging.debug(f"found around {len(names)} .a3m files containing MSAs")
        depths = {}
        # TODO: this loop looks like a bottleneck -- make it parallel?
        for name in tqdm(names):
            if name.endswith(".a3m"):
                # process .a3m member
                with tar.extractfile(name) as raw_a3m:
                    with io.TextIOWrapper(raw_a3m) as a3m:
                        query_id, query_seq, matches = extract_query_and_matches(a3m)
                        prot_depths = get_depth(query_seq, matches)
                        depths[query_id] = prot_depths

        with open("data/UP000001816_190650_depths.json", "w") as f:
            json.dump(depths, f)


# experiments with MSA files
if __name__ == "__main__":
    logging.basicConfig(level=logging.DEBUG)
    #proteome_wide_analysis()
    with open("data/Q9AAS4_20.a3m") as a3m:
        query_id, query_seq, matches = extract_query_and_matches(a3m)
        depths = get_depth(query_seq, matches)
        print(depths)<|MERGE_RESOLUTION|>--- conflicted
+++ resolved
@@ -124,18 +124,7 @@
 
 def get_depth(query, matches: list[MsaMatch], seq_id=0.8):
     msa = [query] + matches
-<<<<<<< HEAD
     pair_seq_id = seq_identity_vectorized(msa)
-
-    n_eff_weights = np.zeros(len(msa))
-    for i in range(len(msa)):
-        n_eff_weights[i] = sum(map(int, pair_seq_id[i] >= 0.8))
-    inv_n_eff_weights = 1 / n_eff_weights
-
-    n_non_gaps = np.zeros(len(query))
-    for c in range(len(query)):
-        for i, m in enumerate(msa):
-=======
     pairwise_seq_id = np.zeros((len(msa), len(msa)))
     for i, m in enumerate(msa):
         for j, n in enumerate(msa):
@@ -144,13 +133,12 @@
 
     n_eff_weights = np.zeros(len(msa))
     for i in range(len(msa)):
-        n_eff_weights[i] = sum(map(int, pairwise_seq_id[i] >= seq_id))
-    inv_n_eff_weights = 1 / (1 + n_eff_weights)
+        n_eff_weights[i] = sum(map(int, pair_seq_id[i] >= seq_id))
+    inv_n_eff_weights = 1 / n_eff_weights
 
-    n_non_gaps = np.zeros(len(query)) 
-    for i, m in enumerate(msa):
-        for c in range(len(query)):
->>>>>>> 3a017d21
+    n_non_gaps = np.zeros(len(query))
+    for c in range(len(query)):
+        for i, m in enumerate(msa):
             n_non_gaps[c] += int(m[c] != '-') * inv_n_eff_weights[i]
     return n_non_gaps
     
@@ -180,7 +168,7 @@
 if __name__ == "__main__":
     logging.basicConfig(level=logging.DEBUG)
     #proteome_wide_analysis()
-    with open("data/Q9AAS4_20.a3m") as a3m:
+    with open("data/Q9A7K5.a3m") as a3m:
         query_id, query_seq, matches = extract_query_and_matches(a3m)
         depths = get_depth(query_seq, matches)
         print(depths)