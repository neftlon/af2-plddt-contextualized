#!/usr/bin/env python3

import io
import json
import os.path

from Bio import SeqIO
from Bio.Seq import Seq
from collections import namedtuple
from dataclasses import dataclass, field
from tqdm import tqdm
import tarfile
import logging
import string
import numpy as np
<<<<<<< HEAD
=======
from functools import lru_cache
from itertools import repeat
from concurrent.futures import ProcessPoolExecutor
>>>>>>> 7094cba3

MsaMatchAttribs = namedtuple("MsaMatchAttribs", [
    "target_id",
    "aln_score",
    "seq_identity",
    "eval",
    "qstart",
    "qend",
    "qlen",
    "tstart",
    "tend",
    "tlen",
])


# Generate translation table for lowercase removal
LOWERCASE_DEL_TABLE = str.maketrans('', '', string.ascii_lowercase)


@lru_cache(None)
def warn_once(msg: str):
    """
    Print only log message only once.

    Code taken from: https://stackoverflow.com/a/66062313
    """
    logging.warning(msg)

@dataclass
class MsaMatch:
    """
    MsaMatch object containing the parsed header field in attribs, the original sequence in orig_seq    and the sequence without insertions.
    """
    attribs: MsaMatchAttribs
    orig_seq: str
    aligned_seq: str = field(init=False)

    def __post_init__(self):
        # Convert to String and back in order to use string translation method instead of
        # Biopython translation. This is still way faster than filtering and joining.
        self.aligned_seq = Seq(str(self.orig_seq).translate(LOWERCASE_DEL_TABLE))

    def __getitem__(self, item: int):
        """Get a residue by index. (Including gaps from MSA.)"""
        return self.aligned_seq[item]

    def __str__(self):
        return self.aligned_seq

    def __len__(self):
        return len(self.aligned_seq)


def extract_query_and_matches(a3m_handle) -> tuple[str, str, list[MsaMatch]]:
    # TODO(johannes): do we really want _this_ parameter? or should we accept filename strings as well?
    seqs = list(SeqIO.parse(a3m_handle, "fasta"))
    query = seqs[0]  # first sequence is the query sequence
    matches = []
    for idx, seq in tqdm(enumerate(seqs[1:]), desc='Loading MSAs', total=len(seqs)-1):
        raw_attribs = seq.description.split("\t")
        # TODO(johannes): Sometimes (for instance in Q9A7K5.a3m) the MSA file contains the same (presumable) query
        # sequence at least twice. What purpose does this serve? The code below currently skips these duplications, but
        # this is probably just wrong behavior.
        if len(raw_attribs) != len(MsaMatchAttribs._fields):
            logging.warning(f"a3m file contains a match at index {idx} (of {len(seqs)} matches) that contains not the "
                            f"required (={len(MsaMatchAttribs._fields)}) number of fields: {len(raw_attribs)}. "
                            f"match description: \"{seq.description}\"")
            continue

        attribs = MsaMatchAttribs(*raw_attribs)
        match = MsaMatch(attribs, seq.seq)
        matches.append(match)
    return query.id, query.seq, matches


def hamming_distance(s1, s2) -> int:
    """Return the Hamming distance between equal-length sequences.

    Taken from: https://en.wikipedia.org/wiki/Hamming_distance"""
    if len(s1) != len(s2):
        raise ValueError("Undefined for sequences of unequal length.")
    return sum(np.array(list(s1)) != np.array(list(s2)))


def normalized_hamming_distance(s1, s2) -> float:
    return hamming_distance(s1, s2) / len(s1)


def get_n_eff(query, matches: list[MsaMatch], theta_id=0.2) -> int:
    """Per protein N_eff score."""
    num_matches = len(matches)
    n_eff = 0
    for s in tqdm(range(num_matches), desc='Compute Neffs'):
        inv_pi_s = 0.0
        for t in range(num_matches):
            s_seq = matches[s].aligned_seq
            t_seq = matches[t].aligned_seq
            dist = normalized_hamming_distance(s_seq, t_seq)
            if dist < theta_id:
                inv_pi_s += 1.0
        pi_s = 1.0 / inv_pi_s
        n_eff += pi_s
    return n_eff

def seq_identity_vectorized(msa):
    msa_vec = np.array([list(seq) for seq in msa])

<<<<<<< HEAD
    n_ident_res = np.zeros((len(msa), len(msa)))
    for i, s in tqdm(enumerate(msa_vec), desc='Compute n_ident_res (s/it decreasing)', total=len(msa)):
        # For each sequence, count the number of identical residues in all following sequences
        n_ident_res[i, i:] = np.sum(msa_vec[i:] == s, axis=1)

    # Fill the lower left triangle matrix with the values from the upper right triangle
    n_ident_res += n_ident_res.T - np.diag(n_ident_res.diagonal())

    return n_ident_res / len(msa[0])

def get_depth(query, matches: list[MsaMatch], seq_id=0.8):
    msa = [query] + matches
    pair_seq_id = seq_identity_vectorized(msa)

    n_eff_weights = np.zeros(len(msa))
    for i in range(len(msa)):
=======
    # Initialize with NaN in order to avoid silent errors
    pair_seq_ident = np.empty((len(msa), len(msa)))
    pair_seq_ident[:] = np.nan

    for i, s1 in tqdm(enumerate(msa_vec), desc='Compute seq_ident', total=len(msa)):
        for j, s2 in enumerate(msa_vec):
            # TODO (@Simon) only run j till j==i and set
            # upper triangle matrix to same value
            # TODO Try to sum after loop, i.e. trade memory for speed
            pair_seq_ident[i, j] = np.sum(s1 == s2)

    return pair_seq_ident / len(msa[0])


def compute_pairwise_seq_ident(combined_args):
    i, msa_vec = combined_args
    s1 = msa_vec[i]
    result = [np.sum(s1 == s2) for s2 in msa_vec]
    return result
    #for j, s2 in enumerate(msa_vec):
        # TODO (@Simon) only run j till j==i and set
        # upper triangle matrix to same value
        # TODO Try to sum after loop, i.e. trade memory for speed
    #    row[j] = np.sum(s1 == s2)


def seq_identity_parallel(msa):
    msa_vec = np.array([list(seq) for seq in msa])
    with ProcessPoolExecutor() as ppe:
        pairwise_input = zip(range(len(msa_vec)), repeat(msa_vec))
        pair_seq_ident = list(tqdm(
            ppe.map(compute_pairwise_seq_ident, pairwise_input),
            desc='Compute seq_ident',
            total=len(msa_vec),
        ))
        return np.array(pair_seq_ident) / len(msa[0])

def get_depth(query, matches: list[MsaMatch], seq_id=0.8):
    msa = [query] + matches
    pair_seq_id = seq_identity_parallel(msa)

    n_eff_weights = np.zeros(len(msa))
    for i in tqdm(range(len(msa)), desc="calculating Neff weights", total=len(msa)):
>>>>>>> 7094cba3
        n_eff_weights[i] = sum(map(int, pair_seq_id[i] >= seq_id))
    inv_n_eff_weights = 1 / n_eff_weights

    n_non_gaps = np.zeros(len(query))
<<<<<<< HEAD
    for c in range(len(query)):
=======
    for c in tqdm(range(len(query)), desc="counting gaps", total=len(query)):
>>>>>>> 7094cba3
        for i, m in enumerate(msa):
            n_non_gaps[c] += int(m[c] != '-') * inv_n_eff_weights[i]
    return n_non_gaps


def get_names_from_tarfile(tar_filename: str) -> list[str]:
    with tarfile.open(tar_filename) as tar:
        logging.debug(f"opened {tar_filename}")
        names = tar.getnames()
        logging.debug(f"found around {len(names)} .a3m files containing MSAs")
        return names


def get_neff_by_id(tar_filename, uniprot_id) -> np.ndarray:
    if tar_filename.endswith(".tar.gz"):
        warn_once(f"iterating a .tar.gz file is much slower than just using the already-deflated .tar file")

    # NOTE: This function expects the `tar_filename` to be in a special format to work with a generated .tar file. The
    # MSAs are expected to be in a subdirectory called `f"{proteome_name}/msas/"`.

    proteome_names, _ = os.path.splitext(os.path.basename(tar_filename))
    a3m_subdir = os.path.join(proteome_names, "msas")

    with tarfile.open(tar_filename) as tar:
        a3m_filename = os.path.join(a3m_subdir, f"{uniprot_id}.a3m")
        a3m = tar.extractfile(a3m_filename)
        with io.TextIOWrapper(a3m, encoding="utf-8") as a3m:
            query_id, query_seq, matches = extract_query_and_matches(a3m)
            depths = get_depth(query_seq, matches)
            return depths
    

def proteome_wide_analysis():
    proteome_msas_filename = "data/UP000001816_190650.tar.gz"
    with tarfile.open(proteome_msas_filename) as tar:
        logging.debug(f"opened {proteome_msas_filename}")
        names = tar.getnames()
        logging.debug(f"found around {len(names)} .a3m files containing MSAs")
        depths = {}
        # TODO: this loop looks like a bottleneck -- make it parallel?
        for name in tqdm(names):
            if name.endswith(".a3m"):
                # process .a3m member
                with tar.extractfile(name) as raw_a3m:
                    with io.TextIOWrapper(raw_a3m) as a3m:
                        query_id, query_seq, matches = extract_query_and_matches(a3m)
                        prot_depths = get_depth(query_seq, matches)
                        depths[query_id] = prot_depths

        with open("data/UP000001816_190650_depths.json", "w") as f:
            json.dump(depths, f)


# experiments with MSA files
if __name__ == "__main__":
    logging.basicConfig(level=logging.DEBUG)
    #proteome_wide_analysis()
    prot_id = "A0A0A0MRZ7"
    depths = get_neff_by_id("data/UP000005640_9606.tar", prot_id)
    print(f"{prot_id}: {depths}")
    """
    with open("data/Q9A7K5.a3m") as a3m:
        query_id, query_seq, matches = extract_query_and_matches(a3m)
        depths = get_depth(query_seq, matches)
        print(depths)
    """<|MERGE_RESOLUTION|>--- conflicted
+++ resolved
@@ -13,12 +13,9 @@
 import logging
 import string
 import numpy as np
-<<<<<<< HEAD
-=======
 from functools import lru_cache
 from itertools import repeat
 from concurrent.futures import ProcessPoolExecutor
->>>>>>> 7094cba3
 
 MsaMatchAttribs = namedtuple("MsaMatchAttribs", [
     "target_id",
@@ -126,7 +123,6 @@
 def seq_identity_vectorized(msa):
     msa_vec = np.array([list(seq) for seq in msa])
 
-<<<<<<< HEAD
     n_ident_res = np.zeros((len(msa), len(msa)))
     for i, s in tqdm(enumerate(msa_vec), desc='Compute n_ident_res (s/it decreasing)', total=len(msa)):
         # For each sequence, count the number of identical residues in all following sequences
@@ -136,27 +132,6 @@
     n_ident_res += n_ident_res.T - np.diag(n_ident_res.diagonal())
 
     return n_ident_res / len(msa[0])
-
-def get_depth(query, matches: list[MsaMatch], seq_id=0.8):
-    msa = [query] + matches
-    pair_seq_id = seq_identity_vectorized(msa)
-
-    n_eff_weights = np.zeros(len(msa))
-    for i in range(len(msa)):
-=======
-    # Initialize with NaN in order to avoid silent errors
-    pair_seq_ident = np.empty((len(msa), len(msa)))
-    pair_seq_ident[:] = np.nan
-
-    for i, s1 in tqdm(enumerate(msa_vec), desc='Compute seq_ident', total=len(msa)):
-        for j, s2 in enumerate(msa_vec):
-            # TODO (@Simon) only run j till j==i and set
-            # upper triangle matrix to same value
-            # TODO Try to sum after loop, i.e. trade memory for speed
-            pair_seq_ident[i, j] = np.sum(s1 == s2)
-
-    return pair_seq_ident / len(msa[0])
-
 
 def compute_pairwise_seq_ident(combined_args):
     i, msa_vec = combined_args
@@ -187,16 +162,11 @@
 
     n_eff_weights = np.zeros(len(msa))
     for i in tqdm(range(len(msa)), desc="calculating Neff weights", total=len(msa)):
->>>>>>> 7094cba3
         n_eff_weights[i] = sum(map(int, pair_seq_id[i] >= seq_id))
     inv_n_eff_weights = 1 / n_eff_weights
 
     n_non_gaps = np.zeros(len(query))
-<<<<<<< HEAD
-    for c in range(len(query)):
-=======
     for c in tqdm(range(len(query)), desc="counting gaps", total=len(query)):
->>>>>>> 7094cba3
         for i, m in enumerate(msa):
             n_non_gaps[c] += int(m[c] != '-') * inv_n_eff_weights[i]
     return n_non_gaps
@@ -227,7 +197,7 @@
             query_id, query_seq, matches = extract_query_and_matches(a3m)
             depths = get_depth(query_seq, matches)
             return depths
-    
+
 
 def proteome_wide_analysis():
     proteome_msas_filename = "data/UP000001816_190650.tar.gz"
